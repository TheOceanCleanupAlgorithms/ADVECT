--- conflicted
+++ resolved
@@ -41,19 +41,11 @@
 3. (Optional) Run tests
 
     To ensure everything is working before you go through the effort of downloading forcing data, run `python -m pytest` from the project root.  If any tests do not pass, a first step is to check out the "hardware compatability" section below.
-<<<<<<< HEAD
 4. Acquire forcing data
-=======
-5. (Optional) Run example advection
->>>>>>> 44dd0d39
 
     Instructions for downloading sample forcing data and running example advections on the data can be found in `examples/README.md`.
 
-<<<<<<< HEAD
 5. Run example advection
-=======
-6. Run your own advection
->>>>>>> 44dd0d39
 
     The key entry-point scripts to the ADVECTOR are `src/run_advector_2D.py` and `src/run_advector_3D.py`.  They include documentation on all their respective arguments, along with supplementary documentation files `src/*_specifications.md`; you'll want to read all of these carefully.
 
