"""
Top-level entry point.  Must be called from a python script; see examples/HYCOM_advect_2d.py for example usage
"""
import datetime
from pathlib import Path
from typing import Optional, Tuple

from drivers.opencl_driver_2D import openCL_advect
from kernel_wrappers.Kernel2D import AdvectionScheme
<<<<<<< HEAD
from io_tools.open_vectorfiles import open_netcdf_vectorfield
from io_tools.open_sourcefiles import SourceFileType, open_sourcefiles
=======
from tools.open_vectorfiles import open_netcdf_vectorfield, empty_vectorfield
from tools.open_sourcefiles import SourceFileType, open_sourcefiles
from dateutil import parser

DEFAULT_EDDY_DIFFUSIVITY = 0
DEFAULT_WINDAGE_COEFF = 0
DEFAULT_SAVE_PERIOD = 1
>>>>>>> d3a0a626


def run_advector(
    sourcefile_path: str,
    outputfile_path: str,
    u_water_path: str,
    v_water_path: str,
    advection_start_date: datetime.datetime,
    timestep: datetime.timedelta,
    num_timesteps: int,
    eddy_diffusivity: float,
    advection_scheme: AdvectionScheme = AdvectionScheme.taylor2,
    save_period: int = 1,
    source_file_type: SourceFileType = SourceFileType.new_source_files,
    sourcefile_varname_map: dict = {},
    currents_varname_map: dict = {},
    platform_and_device: Tuple[int, ...] = None,
    verbose: bool = False,
    memory_utilization: float = 0.5,
    u_wind_path: Optional[str] = None,
    v_wind_path: Optional[str] = None,
    windfile_varname_map: Optional[dict] = None,
    windage_coeff: Optional[float] = None,
) -> str:
    """
    :param sourcefile_path: path to the particle sourcefile netcdf file.  Absolute path safest, use relative paths with caution.
    :param outputfile_path: path which will be populated with the outfile.
    :param u_water_path: wildcard path to the zonal current files.  Fed to glob.glob.  Assumes sorting paths by name == sorting paths in time
    :param v_water_path: wildcard path to the meridional current files.  See u_path for more details.
    :param advection_start_date: date the advection clock starts.
    :param timestep: duration of each advection timestep
    :param num_timesteps: number of timesteps
    :param eddy_diffusivity: (m^2 / s) constant controlling the scale of each particle's random walk; model dependent
    :param advection_scheme: which numerical advection scheme to use
    :param save_period: how often to write output.  Particle state will be saved every {save_period} timesteps.
    :param source_file_type: enum of what format source file is input
    :param sourcefile_varname_map: mapping from names in sourcefile to advector standard variable names
            advector standard names: ('id', 'lat', 'lon', 'release_date')
    :param currents_varname_map: mapping from names in current file to advector standard variable names
            advector standard names: ('U', 'V', 'W', 'lat', 'lon', 'time', 'depth')
    :param platform_and_device: [index of opencl platform, index of opencl device] to specify hardware for computation
    :param verbose: whether to print out a bunch of extra stuff
    :param memory_utilization: this defines what percentage of the device memory will be used for opencl buffers.
                                if using a separate, dedicated opencl device (e.g. GPU) try something close to 1.
                                if using the main CPU, try something close to .5.
    :param u_wind_path: wildcard path to zonal surface wind files.
    :param v_wind_path: wildcard path to meridional surface wind files.
    :param windfile_varname_map mapping from names in current file to advector standard variable names
            advector standard names: ('U', 'V', 'lat', 'lon', 'time')
    :param windage_coeff: float in [0, 1], fraction of wind speed that is transferred to particle
    :return: absolute path to the particle outputfile
    """

    p0 = open_sourcefiles(
        sourcefile_path=sourcefile_path,
        variable_mapping=sourcefile_varname_map,
        source_file_type=source_file_type,
    )
    currents = open_netcdf_vectorfield(
        u_path=u_water_path, v_path=v_water_path, variable_mapping=currents_varname_map
    )
<<<<<<< HEAD
    if u_wind_path is not None:
        assert windage_coeff is not None, "Wind data must be accompanied by windage coefficient."
=======
    if u_wind_path is not None and v_wind_path is not None:
>>>>>>> d3a0a626
        wind = open_netcdf_vectorfield(
            u_path=u_wind_path, v_path=v_wind_path, variable_mapping=windfile_varname_map
        )
    else:
        wind = empty_vectorfield()
        windage_coeff = None  # this is how we flag windage=off

    openCL_advect(
        current=currents,
        wind=wind,
        out_path=Path(outputfile_path),
        p0=p0,
        start_time=advection_start_date,
        dt=timestep,
        num_timesteps=num_timesteps,
        save_every=save_period,
        advection_scheme=advection_scheme,
        eddy_diffusivity=eddy_diffusivity,
        windage_coeff=windage_coeff,
        platform_and_device=platform_and_device,
        verbose=verbose,
        memory_utilization=memory_utilization,
    )

    return outputfile_path<|MERGE_RESOLUTION|>--- conflicted
+++ resolved
@@ -7,18 +7,12 @@
 
 from drivers.opencl_driver_2D import openCL_advect
 from kernel_wrappers.Kernel2D import AdvectionScheme
-<<<<<<< HEAD
-from io_tools.open_vectorfiles import open_netcdf_vectorfield
 from io_tools.open_sourcefiles import SourceFileType, open_sourcefiles
-=======
-from tools.open_vectorfiles import open_netcdf_vectorfield, empty_vectorfield
-from tools.open_sourcefiles import SourceFileType, open_sourcefiles
-from dateutil import parser
+from io_tools.open_vectorfiles import open_netcdf_vectorfield, empty_vectorfield
 
 DEFAULT_EDDY_DIFFUSIVITY = 0
 DEFAULT_WINDAGE_COEFF = 0
 DEFAULT_SAVE_PERIOD = 1
->>>>>>> d3a0a626
 
 
 def run_advector(
@@ -33,8 +27,8 @@
     advection_scheme: AdvectionScheme = AdvectionScheme.taylor2,
     save_period: int = 1,
     source_file_type: SourceFileType = SourceFileType.new_source_files,
-    sourcefile_varname_map: dict = {},
-    currents_varname_map: dict = {},
+    sourcefile_varname_map: dict = None,
+    currents_varname_map: Optional[dict] = None,
     platform_and_device: Tuple[int, ...] = None,
     verbose: bool = False,
     memory_utilization: float = 0.5,
@@ -71,7 +65,6 @@
     :param windage_coeff: float in [0, 1], fraction of wind speed that is transferred to particle
     :return: absolute path to the particle outputfile
     """
-
     p0 = open_sourcefiles(
         sourcefile_path=sourcefile_path,
         variable_mapping=sourcefile_varname_map,
@@ -80,12 +73,9 @@
     currents = open_netcdf_vectorfield(
         u_path=u_water_path, v_path=v_water_path, variable_mapping=currents_varname_map
     )
-<<<<<<< HEAD
-    if u_wind_path is not None:
+
+    if u_wind_path is not None and v_wind_path is not None:
         assert windage_coeff is not None, "Wind data must be accompanied by windage coefficient."
-=======
-    if u_wind_path is not None and v_wind_path is not None:
->>>>>>> d3a0a626
         wind = open_netcdf_vectorfield(
             u_path=u_wind_path, v_path=v_wind_path, variable_mapping=windfile_varname_map
         )
