"""
the master advection runner.  Takes as input a path to a particle sourcefile, and a wildcard path for each current
variable.  Outputs the advection results to a particle sourcefile.
"""
import datetime
import json
import click
from pathlib import Path
from typing import Tuple, Optional

from drivers.opencl_driver_2D import openCL_advect
from kernel_wrappers.Kernel2D import AdvectionScheme
<<<<<<< HEAD
from tools.open_vectorfiles import open_netcdf_vectorfield
from tools.open_sourcefile import SourceFileType, open_sourcefile
=======
from tools.open_currentfiles import open_currentfiles
from tools.open_sourcefiles import SourceFileType, open_sourcefiles
>>>>>>> 48d22cd8
from dateutil import parser

DEFAULT_EDDY_DIFFUSIVITY = 0
DEFAULT_WINDAGE_COEFF = 0
DEFAULT_SAVE_PERIOD = 1


def run_advector(
    sourcefile_path: str,
    outputfile_path: str,
    u_water_path: str,
    v_water_path: str,
    advection_start: str,
    timestep_seconds: float,
    num_timesteps: int,
    advection_scheme: AdvectionScheme,
    eddy_diffusivity: float = DEFAULT_EDDY_DIFFUSIVITY,
    windage_coeff: float = DEFAULT_WINDAGE_COEFF,
    save_period: int = DEFAULT_SAVE_PERIOD,
    source_file_type: SourceFileType = SourceFileType.new_source_files,
    sourcefile_varname_map: dict = None,
    currents_varname_map: dict = None,
    platform_and_device: Tuple[int, ...] = None,
    verbose: bool = False,
    memory_utilization: float = 0.5,
    u_wind_path: Optional[str] = None,
    v_wind_path: Optional[str] = None,
    windfile_varname_map: dict = None,
) -> str:
    """
    :param sourcefile_path: path to the particle sourcefile netcdf file.  Absolute path safest, use relative paths with caution.
    :param outputfile_path: path which will be populated with the outfile.
    :param u_water_path: wildcard path to the zonal current files.  Fed to glob.glob.  Assumes sorting paths by name == sorting paths in time
    :param v_water_path: wildcard path to the meridional current files.  See u_path for more details.
    :param advection_start: ISO 8601 datetime string.
    :param timestep_seconds: duration of each timestep in seconds
    :param num_timesteps: number of timesteps
    :param advection_scheme: which numerical advection scheme to use
    :param eddy_diffusivity: (m^2 / s) constant controlling the scale of each particle's random walk; model dependent
    :param windage_coeff: float in [0, 1], fraction of wind speed that is transferred to particle
    :param save_period: how often to write output.  Particle state will be saved every {save_period} timesteps.
    :param source_file_type: enum of what format source file is input
    :param sourcefile_varname_map: mapping from names in sourcefile to advector standard variable names
            advector standard names: ('id', 'lat', 'lon', 'release_date')
    :param currents_varname_map: mapping from names in current file to advector standard variable names
            advector standard names: ('U', 'V', 'W', 'lat', 'lon', 'time', 'depth')
    :param platform_and_device: [index of opencl platform, index of opencl device] to specify hardware for computation
    :param verbose: whether to print out a bunch of extra stuff
    :param memory_utilization: this defines what percentage of the device memory advector will use for opencl buffers.
                                if using a separate, dedicated opencl device (e.g. GPU) try something close to 1.
                                if using the main CPU, try something close to .5.
    :param u_wind_path: wildcard path to zonal surface wind files.  Assumes sorting paths by name == sorting paths in time
    :param v_wind_path: wildcard path to meridional surface wind files.
    :param windfile_varname_map mapping from names in current file to advector standard variable names
            advector standard names: ('U', 'V', 'lat', 'lon', 'time')
    :return: absolute path to the particle outputfile
    """
    if sourcefile_varname_map is None:
        sourcefile_varname_map = {}
<<<<<<< HEAD
    p0 = open_sourcefile(
        sourcefile_path=sourcefile_path,
=======
    p0 = open_sourcefiles(
        sourcefile_path=sourcefile_path, 
>>>>>>> 48d22cd8
        variable_mapping=sourcefile_varname_map,
        source_file_type=source_file_type,
    )
    currents = open_netcdf_vectorfield(
        u_path=u_water_path, v_path=v_water_path, variable_mapping=currents_varname_map
    )

    if u_wind_path is not None:
        wind = open_netcdf_vectorfield(
            u_path=u_wind_path, v_path=v_wind_path, variable_mapping=windfile_varname_map
        )
    else:
        wind = None

    start_date = parser.isoparse(advection_start)  # python datetime.datetime
    dt = datetime.timedelta(seconds=timestep_seconds)

    openCL_advect(
        current=currents,
        wind=wind,
        out_path=Path(outputfile_path),
        p0=p0,
        start_time=start_date,
        dt=dt,
        num_timesteps=num_timesteps,
        save_every=save_period,
        advection_scheme=advection_scheme,
        eddy_diffusivity=eddy_diffusivity,
        windage_coeff=windage_coeff,
        platform_and_device=platform_and_device,
        verbose=verbose,
        memory_utilization=memory_utilization,
    )

    return outputfile_path


@click.command()
@click.option("--source", "sourcefile_path", required=True,
              type=click.Path(exists=True, dir_okay=False, readable=True),
              )
@click.option("--output", "outputfile_path", required=True,
              type=click.Path(exists=False, dir_okay=False, readable=True),
              )
@click.option("--u", "u_path", required=True, type=click.STRING)
@click.option("--v", "v_path", required=True, type=click.STRING)
@click.option("--start", "advection_start", required=True, type=click.STRING)
@click.option("--dt", "timestep_seconds", required=True, type=click.FLOAT)
@click.option("--nt", "num_timesteps", required=True, type=click.INT)
@click.option('--scheme', "advection_scheme", required=True,
              type=click.Choice([s.name for s in AdvectionScheme], case_sensitive=True))
@click.option('--eddy_diff', "eddy_diffusivity", required=False, default=DEFAULT_EDDY_DIFFUSIVITY)
@click.option('--windage', "windage_coeff", required=False, default=DEFAULT_WINDAGE_COEFF)
@click.option("--save_period", "save_period", required=False, default=DEFAULT_SAVE_PERIOD)
@click.option("--source_type", "source_file_type", required=False, default=SourceFileType.new_source_files.name,
              type=click.Choice([t.name for t in SourceFileType]))
@click.option("--source_name_map", "sourcefile_varname_map", required=False, type=click.STRING)
@click.option("--currents_name_map", "sourcefile_varname_map", required=False, type=click.STRING)
@click.option("--cl_platform", "cl_platform", required=False, type=click.INT)
@click.option("--cl_device", "cl_device", required=False, type=click.INT)
@click.option("--verbose", "-v", is_flag=True)
@click.option("--mem_util", "memory_utilization", required=False, default=0.5)
def run_advector_CLI(
    advection_scheme: str,
    sourcefile_varname_map: str = None,
    currents_varname_map: str = None,
    cl_platform: int = None,
    cl_device: int = None,
    **kwargs,
):
    platform_and_device = None if cl_platform is None or cl_device is None else (cl_platform, cl_device)
    if sourcefile_varname_map:
        sourcefile_varname_map = json.loads(sourcefile_varname_map)
    if currents_varname_map:
        currents_varname_map = json.loads(currents_varname_map)

    run_advector(advection_scheme=AdvectionScheme[advection_scheme],
                 sourcefile_varname_map=sourcefile_varname_map,
                 currents_varname_map=currents_varname_map,
                 platform_and_device=platform_and_device,
                 **kwargs)


if __name__ == '__main__':
    run_advector_CLI()<|MERGE_RESOLUTION|>--- conflicted
+++ resolved
@@ -6,17 +6,12 @@
 import json
 import click
 from pathlib import Path
-from typing import Tuple, Optional
+from typing import Optional, Tuple
 
 from drivers.opencl_driver_2D import openCL_advect
 from kernel_wrappers.Kernel2D import AdvectionScheme
-<<<<<<< HEAD
 from tools.open_vectorfiles import open_netcdf_vectorfield
-from tools.open_sourcefile import SourceFileType, open_sourcefile
-=======
-from tools.open_currentfiles import open_currentfiles
 from tools.open_sourcefiles import SourceFileType, open_sourcefiles
->>>>>>> 48d22cd8
 from dateutil import parser
 
 DEFAULT_EDDY_DIFFUSIVITY = 0
@@ -76,20 +71,14 @@
     """
     if sourcefile_varname_map is None:
         sourcefile_varname_map = {}
-<<<<<<< HEAD
-    p0 = open_sourcefile(
+    p0 = open_sourcefiles(
         sourcefile_path=sourcefile_path,
-=======
-    p0 = open_sourcefiles(
-        sourcefile_path=sourcefile_path, 
->>>>>>> 48d22cd8
         variable_mapping=sourcefile_varname_map,
         source_file_type=source_file_type,
     )
     currents = open_netcdf_vectorfield(
         u_path=u_water_path, v_path=v_water_path, variable_mapping=currents_varname_map
     )
-
     if u_wind_path is not None:
         wind = open_netcdf_vectorfield(
             u_path=u_wind_path, v_path=v_wind_path, variable_mapping=windfile_varname_map
