--- conflicted
+++ resolved
@@ -24,25 +24,17 @@
 
 if __name__ == '__main__':
     out_path = run_advector(
-<<<<<<< HEAD
-        outputfile_path='../outputfiles/1993_HYCOM.nc',
-        sourcefile_path='V:/SourcesForTest/Source_1_1993/outputfolder/parts_source_1993_c.nc',
-        u_water_path='E:/CURRENT/u/u_1993*.nc',
-        v_water_path='E:/CURRENT/v/v_1993*.nc',
-        advection_start='1993-01-01T01',
-=======
         outputfile_path=storage_folder+'output/1993_1994_HYCOM.nc',
         sourcefile_path=storage_folder+'sources/parts_source*.nc',
-        u_path=storage_folder+'metocean/CURRENT/u/u_199*.nc',
-        v_path=storage_folder+'metocean/CURRENT/v/v_199*.nc',
+        u_water_path=storage_folder+'metocean/CURRENT/u/u_199*.nc',
+        v_water_path=storage_folder+'metocean/CURRENT/v/v_199*.nc',
         advection_start=ADVECTION_START.isoformat(),
->>>>>>> 48d22cd8
         timestep_seconds=3600,
         num_timesteps=24*(ADVECTION_END - ADVECTION_START).days,
         save_period=24,
         advection_scheme=AdvectionScheme.taylor2,
         eddy_diffusivity=EDDY_DIFFUSIVITY,
-        platform_and_device=('0'),
+        platform_and_device=(0,),
         sourcefile_varname_map={'release_date': 'release_date', 'x': 'id'},
         currents_varname_map={'water_u': 'U', 'water_v': 'V'},
         verbose=True,
