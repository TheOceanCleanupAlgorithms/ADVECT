"""
advect on ECCO surface currents
"""

from kernel_wrappers.Kernel2D import AdvectionScheme
from plotting.plot_advection import plot_ocean_advection, plot_ocean_trajectories
from run_advector import run_advector

#EDDY_DIFFUSIVITY = 1800  # m^2 / s
EDDY_DIFFUSIVITY = 0  # m^2 / s
''' Sylvia Cole et al 2015: diffusivity calculated at a 300km eddy scale, global average in top 1000m, Argo float data.
  This paper shows 2 orders of magnitude variation regionally, not resolving regional differences is a big error source.
  Additionally, the assumption here is that 300km eddies are not resolved by the velocity field itself.  If they are,
  we're doubling up on the eddy transport.  For reference, to resolve 300km eddies, the grid scale probably needs to be
  on order 30km, which at the equator would be ~1/3 degree.
'''
WINDAGE_COEFF = .005  # float in [0, 1] representing fraction of wind speed that is transferred to particle
            #  this needs a good literature source.  Responsibility of user.  This one is taken from trashtracker.

if __name__ == '__main__':
    out_path = run_advector(
        outputfile_path='../outputfiles/2015_ECCO.nc',
<<<<<<< HEAD
        sourcefile_path='../sourcefiles/2015_uniform.nc',
        u_water_path='../forcing_data/ECCO/ECCO_interp/U*.nc',
        v_water_path='../forcing_data/ECCO/ECCO_interp/V*.nc',
        u_wind_path='../forcing_data/MERRA-2/SURFACE_WIND/*2015*.nc',
        v_wind_path='../forcing_data/MERRA-2/SURFACE_WIND/*2015*.nc',
        windfile_varname_map={'ULML': 'U', 'VLML': 'V'},
=======
        sourcefile_path='../sourcefiles/small.nc',
        u_path='../forcing_data/ECCO/ECCO_interp/U*.nc',
        v_path='../forcing_data/ECCO/ECCO_interp/V*.nc',
>>>>>>> 48d22cd8
        advection_start='2015-01-01T12',
        timestep_seconds=3600,
        num_timesteps=24*365,
        save_period=24,
        advection_scheme=AdvectionScheme.eulerian,
        eddy_diffusivity=EDDY_DIFFUSIVITY,
        windage_coeff=WINDAGE_COEFF,
        verbose=True,
        platform_and_device=(0, 2),
    )

    plot_ocean_trajectories(out_path)<|MERGE_RESOLUTION|>--- conflicted
+++ resolved
@@ -3,11 +3,10 @@
 """
 
 from kernel_wrappers.Kernel2D import AdvectionScheme
-from plotting.plot_advection import plot_ocean_advection, plot_ocean_trajectories
+from plotting.plot_advection import plot_ocean_trajectories, plot_ocean_advection
 from run_advector import run_advector
 
-#EDDY_DIFFUSIVITY = 1800  # m^2 / s
-EDDY_DIFFUSIVITY = 0  # m^2 / s
+EDDY_DIFFUSIVITY = 1800  # m^2 / s
 ''' Sylvia Cole et al 2015: diffusivity calculated at a 300km eddy scale, global average in top 1000m, Argo float data.
   This paper shows 2 orders of magnitude variation regionally, not resolving regional differences is a big error source.
   Additionally, the assumption here is that 300km eddies are not resolved by the velocity field itself.  If they are,
@@ -15,23 +14,17 @@
   on order 30km, which at the equator would be ~1/3 degree.
 '''
 WINDAGE_COEFF = .005  # float in [0, 1] representing fraction of wind speed that is transferred to particle
-            #  this needs a good literature source.  Responsibility of user.  This one is taken from trashtracker.
+# windage coeff needs a good literature source.  Responsibility of user.  This one is taken from trashtracker.
 
 if __name__ == '__main__':
     out_path = run_advector(
         outputfile_path='../outputfiles/2015_ECCO.nc',
-<<<<<<< HEAD
         sourcefile_path='../sourcefiles/2015_uniform.nc',
         u_water_path='../forcing_data/ECCO/ECCO_interp/U*.nc',
         v_water_path='../forcing_data/ECCO/ECCO_interp/V*.nc',
         u_wind_path='../forcing_data/MERRA-2/SURFACE_WIND/*2015*.nc',
         v_wind_path='../forcing_data/MERRA-2/SURFACE_WIND/*2015*.nc',
         windfile_varname_map={'ULML': 'U', 'VLML': 'V'},
-=======
-        sourcefile_path='../sourcefiles/small.nc',
-        u_path='../forcing_data/ECCO/ECCO_interp/U*.nc',
-        v_path='../forcing_data/ECCO/ECCO_interp/V*.nc',
->>>>>>> 48d22cd8
         advection_start='2015-01-01T12',
         timestep_seconds=3600,
         num_timesteps=24*365,
@@ -43,4 +36,5 @@
         platform_and_device=(0, 2),
     )
 
-    plot_ocean_trajectories(out_path)+    plot_ocean_advection(out_path)
+    #plot_ocean_trajectories(out_path)