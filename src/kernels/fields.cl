--- conflicted
+++ resolved
@@ -45,10 +45,7 @@
         if (isnan(V.y)) V.y = 0;
         if (isnan(V.z)) V.z = 0;
     }
-<<<<<<< HEAD
     return V;
-=======
-    return v;
 }
 
 double calculate_spacing(__global const double *arr, const unsigned int arr_len) {
@@ -57,5 +54,4 @@
     } else {
         return NAN;
     }
->>>>>>> ce818ab2
 }