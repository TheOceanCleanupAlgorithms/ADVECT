#include "buoyancy.h"
#include "physical_constants.h"

<<<<<<< HEAD
double dimensionless_particle_diameter(double radius, double density);
double dimensionless_settling_velocity(double D_star, double CSF);

double buoyancy_vertical_velocity(double radius, double density, double corey_shape_factor) {
=======
double buoyancy_vertical_velocity(double radius, double density, double seawater_density) {
>>>>>>> 6f90eb2c
    /* calculate terminal velocity of a sphere with radius r and density rho
       due to density differential between particle and seawater,
       according to method in Dietrich 1982
       Density and kinematic viscosity of seawater are considered constant.
        
       radius: of sphere (m)
       density: of sphere (kg m^-3)
       seawater_density: of surrounding seawater (kg m^-3)
       
       return: terminal velocity of sphere due to buoyancy/drag force balance (positive up, m/s)
       If return is NAN, this indicates failure due to sphere radius being too large
        for this paramaterization.
    */
<<<<<<< HEAD
    double D_star = dimensionless_particle_diameter(radius, density);

    double W_star = dimensionless_settling_velocity(D_star, corey_shape_factor);

    // Dietrich 1982, eq. 5 rearranged
    double settling_velocity = cbrt((W_star * (DENSITY_SEAWATER - density) * ACC_GRAVITY * KINEMATIC_VISCOSITY_SEAWATER) / DENSITY_SEAWATER);
    return -settling_velocity;
}

double dimensionless_particle_diameter(double radius, double density) {
    /* radius: particle radius (m)
     * density: particle density (kg m^-3)
     * returns: dimensionless particle diameter, according to Dietrich eq. 6
     */

    return fabs((density - DENSITY_SEAWATER) * ACC_GRAVITY * pow(2*radius, 3) /
                    (DENSITY_SEAWATER * pow(KINEMATIC_VISCOSITY_SEAWATER, 2)));
}
=======
    double kinematic_viscosity_seawater = DYNAMIC_VISCOSITY_SEAWATER / seawater_density;
    double D_star = fabs((density - seawater_density) * ACC_GRAVITY * pow(2*radius, 3) /
                    (seawater_density * pow(kinematic_viscosity_seawater, 2)));
>>>>>>> 6f90eb2c

double dimensionless_settling_velocity(double D_star, double CSF) {
    /* According to Dietrich 1982 eq. 8/9
     * D_star: dimensionless particle diameter, Dietrich 1982
     * CSF: Corey Shape Factor, Dietrich 1982
     * returns: dimensionless settling velocity.  If NAN, D_star was outside domain (aka particle too big)
     */
    double R_1;  // this coefficient predicts settling velocity for a perfect sphere
    if (D_star < .05) {
        // Dietrich 1982, eq. 8
        R_1 = log10(pow(D_star, 2) / 5832);
    } else if (D_star <= 5e9) {
        // Dietrich 1982, eq. 9
        R_1 = -3.76715 +
               1.92944 *     log10(D_star) -
               0.09815 * pow(log10(D_star), 2) -
               0.00575 * pow(log10(D_star), 3) +
               0.00056 * pow(log10(D_star), 4);
    } else {
        return NAN;  // flag failure
    }
<<<<<<< HEAD
    double R_2 = log10(1 - ((1 - CSF)/0.85))  // this coefficient takes shape into account
                - pow(1 - CSF, 2.3) * tanh(log10(D_star) - 4.6)
                + 0.3 * (0.5 - CSF) * pow(1 - CSF, 2) * (log10(D_star) - 4.6);
    return pow(10, R_1 + R_2);
=======

    // Dietrich 1982, eq. 5 rearranged
    double settling_velocity = cbrt((W_star * (seawater_density - density) * ACC_GRAVITY * kinematic_viscosity_seawater) / seawater_density);
    return -settling_velocity;
>>>>>>> 6f90eb2c
}<|MERGE_RESOLUTION|>--- conflicted
+++ resolved
@@ -1,14 +1,10 @@
 #include "buoyancy.h"
 #include "physical_constants.h"
 
-<<<<<<< HEAD
-double dimensionless_particle_diameter(double radius, double density);
+double dimensionless_particle_diameter(double radius, double density, double seawater_density, double kinematic_viscosity_seawater);
 double dimensionless_settling_velocity(double D_star, double CSF);
 
-double buoyancy_vertical_velocity(double radius, double density, double corey_shape_factor) {
-=======
-double buoyancy_vertical_velocity(double radius, double density, double seawater_density) {
->>>>>>> 6f90eb2c
+double buoyancy_vertical_velocity(double radius, double density, double corey_shape_factor, double seawater_density) {
     /* calculate terminal velocity of a sphere with radius r and density rho
        due to density differential between particle and seawater,
        according to method in Dietrich 1982
@@ -22,30 +18,26 @@
        If return is NAN, this indicates failure due to sphere radius being too large
         for this paramaterization.
     */
-<<<<<<< HEAD
-    double D_star = dimensionless_particle_diameter(radius, density);
+    double kinematic_viscosity_seawater = DYNAMIC_VISCOSITY_SEAWATER / seawater_density;
+    double D_star = dimensionless_particle_diameter(radius, density, seawater_density, kinematic_viscosity_seawater);
 
     double W_star = dimensionless_settling_velocity(D_star, corey_shape_factor);
 
     // Dietrich 1982, eq. 5 rearranged
-    double settling_velocity = cbrt((W_star * (DENSITY_SEAWATER - density) * ACC_GRAVITY * KINEMATIC_VISCOSITY_SEAWATER) / DENSITY_SEAWATER);
+    double settling_velocity = cbrt((W_star * (seawater_density - density) * ACC_GRAVITY * kinematic_viscosity_seawater) / seawater_density);
     return -settling_velocity;
 }
 
-double dimensionless_particle_diameter(double radius, double density) {
+double dimensionless_particle_diameter(double radius, double density, double seawater_density, double kinematic_viscosity_seawater) {
     /* radius: particle radius (m)
      * density: particle density (kg m^-3)
+     * seawater_density: (kg m^-3)
+     * kinematic_viscosity_seawater: (m^2 s^-1)
      * returns: dimensionless particle diameter, according to Dietrich eq. 6
      */
-
-    return fabs((density - DENSITY_SEAWATER) * ACC_GRAVITY * pow(2*radius, 3) /
-                    (DENSITY_SEAWATER * pow(KINEMATIC_VISCOSITY_SEAWATER, 2)));
+    return fabs((density - seawater_density) * ACC_GRAVITY * pow(2*radius, 3) /
+                    (seawater_density * pow(kinematic_viscosity_seawater, 2)));
 }
-=======
-    double kinematic_viscosity_seawater = DYNAMIC_VISCOSITY_SEAWATER / seawater_density;
-    double D_star = fabs((density - seawater_density) * ACC_GRAVITY * pow(2*radius, 3) /
-                    (seawater_density * pow(kinematic_viscosity_seawater, 2)));
->>>>>>> 6f90eb2c
 
 double dimensionless_settling_velocity(double D_star, double CSF) {
     /* According to Dietrich 1982 eq. 8/9
@@ -67,15 +59,10 @@
     } else {
         return NAN;  // flag failure
     }
-<<<<<<< HEAD
+
     double R_2 = log10(1 - ((1 - CSF)/0.85))  // this coefficient takes shape into account
                 - pow(1 - CSF, 2.3) * tanh(log10(D_star) - 4.6)
                 + 0.3 * (0.5 - CSF) * pow(1 - CSF, 2) * (log10(D_star) - 4.6);
+
     return pow(10, R_1 + R_2);
-=======
-
-    // Dietrich 1982, eq. 5 rearranged
-    double settling_velocity = cbrt((W_star * (seawater_density - density) * ACC_GRAVITY * kinematic_viscosity_seawater) / seawater_density);
-    return -settling_velocity;
->>>>>>> 6f90eb2c
 }