#include "headers.cl"
#include "structs.cl"
#include "kernel_helpers.cl"
#include "advection_schemes.cl"
#include "eddy_diffusion.cl"

#define EULERIAN 0  // matches definitions in src/kernel_wrappers/Kernel2D.py
#define TAYLOR2 1

__kernel void advect(
    __global const double *field_x,    // lon, Deg E (-180 to 180), uniform spacing
    const unsigned int x_len,   // <= UINT_MAX + 1
    __global const double *field_y,    // lat, Deg N (-90 to 90), uniform spacing
    const unsigned int y_len,   // <= UINT_MAX + 1
    __global const double *field_t,     // time, seconds since epoch, uniform spacing
    const unsigned int t_len,   // <= UINT_MAX + 1
    __global const float *field_U,    // m / s, 32 bit to save space
    __global const float *field_V,    // m / s
    __global const float *x0,         // lon, Deg E (-180 to 180)
    __global const float *y0,         // lat, Deg N (-90 to 90)
    __global const double *release_date,         // unix timestamp
    const double start_time,          // unix timestamp
    const double dt,             // seconds
    const unsigned int ntimesteps,
    const unsigned int save_every,
    __global float *X_out,      // lon, Deg E (-180 to 180)
    __global float *Y_out,      // lat, Deg N (-90 to 90)
    const unsigned int advection_scheme,
    const double eddy_diffusivity)
{
    const unsigned int out_timesteps = ntimesteps / save_every;

    field2d field = {.x = field_x, .y = field_y, .t = field_t,
                     .x_len = x_len, .y_len = y_len, .t_len = t_len,
                     .x_spacing = field_x[1]-field_x[0],
                     .y_spacing = field_y[1]-field_y[0],
                     .t_spacing = field_t[1]-field_t[0],
                     .U = field_U, .V = field_V};

    // loop timesteps
    int global_id = get_global_id(0);
    particle p = {.id = global_id, .x = x0[global_id], .y = y0[global_id], .t = start_time};
    random_state rstate = {.a = ((unsigned int) p.id) + 1};  // for eddy diffusivity; must be unique across kernels, and nonzero.
    for (unsigned int timestep=0; timestep<ntimesteps; timestep++) {
        if (p.t < release_date[p.id]) {  // wait until the particle is released to start advecting and writing output
            p.t += dt;
            continue;
        }

        // find nearest neighbors in grid
        grid_point neighbor = find_nearest_neighbor(p, field);

<<<<<<< HEAD
        if (is_land(neighbor, field)) { // we're beached, me hearties!
            // do nothing; stays on land forever.
        } else {  // ah, the salt breeze, the open seas
            vector displacement_meters;
            if (advection_scheme == EULERIAN) {
                displacement_meters = eulerian_displacement(p, neighbor, field, dt);
            } else if (advection_scheme == TAYLOR2) {
                displacement_meters = taylor2_displacement(p, neighbor, field, dt);
            } else {
                return;  // can't throw errors but at least this way things will obviously fail
            }
=======
        vector displacement_meters;
        if (advection_scheme == EULERIAN) {
            displacement_meters = eulerian_displacement(p, neighbor, field, dt);
        } else if (advection_scheme == TAYLOR2) {
            displacement_meters = taylor2_displacement(p, neighbor, field, dt);
        } else {
            return;  // can't throw errors but at least this way things will obviously fail
        }

        displacement_meters.x += eddy_diffusion_meters(dt, &rstate, eddy_diffusivity);
        displacement_meters.y += eddy_diffusion_meters(dt, &rstate, eddy_diffusivity);

        double dx_deg = meters_to_degrees_lon(displacement_meters.x, p.y);
        double dy_deg = meters_to_degrees_lat(displacement_meters.y, p.y);
>>>>>>> bf142d92

            double dx_deg = meters_to_degrees_lon(displacement_meters.x, p.y);
            double dy_deg = meters_to_degrees_lat(displacement_meters.y, p.y);

            p = update_position(p, dx_deg, dy_deg);
        }
        p.t += dt;
        // save if necessary
        if ((timestep+1) % save_every == 0) {
            unsigned int out_idx = (timestep+1)/save_every - 1;
            write_p(p, X_out, Y_out, out_timesteps, out_idx);
        }
    }
}<|MERGE_RESOLUTION|>--- conflicted
+++ resolved
@@ -50,7 +50,6 @@
         // find nearest neighbors in grid
         grid_point neighbor = find_nearest_neighbor(p, field);
 
-<<<<<<< HEAD
         if (is_land(neighbor, field)) { // we're beached, me hearties!
             // do nothing; stays on land forever.
         } else {  // ah, the salt breeze, the open seas
@@ -62,22 +61,9 @@
             } else {
                 return;  // can't throw errors but at least this way things will obviously fail
             }
-=======
-        vector displacement_meters;
-        if (advection_scheme == EULERIAN) {
-            displacement_meters = eulerian_displacement(p, neighbor, field, dt);
-        } else if (advection_scheme == TAYLOR2) {
-            displacement_meters = taylor2_displacement(p, neighbor, field, dt);
-        } else {
-            return;  // can't throw errors but at least this way things will obviously fail
-        }
 
-        displacement_meters.x += eddy_diffusion_meters(dt, &rstate, eddy_diffusivity);
-        displacement_meters.y += eddy_diffusion_meters(dt, &rstate, eddy_diffusivity);
-
-        double dx_deg = meters_to_degrees_lon(displacement_meters.x, p.y);
-        double dy_deg = meters_to_degrees_lat(displacement_meters.y, p.y);
->>>>>>> bf142d92
+            displacement_meters.x += eddy_diffusion_meters(dt, &rstate, eddy_diffusivity);
+            displacement_meters.y += eddy_diffusion_meters(dt, &rstate, eddy_diffusivity);
 
             double dx_deg = meters_to_degrees_lon(displacement_meters.x, p.y);
             double dy_deg = meters_to_degrees_lat(displacement_meters.y, p.y);
