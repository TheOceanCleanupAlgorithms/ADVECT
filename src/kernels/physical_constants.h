--- conflicted
+++ resolved
@@ -2,12 +2,7 @@
 #define PHYSICAL_CONSTANTS
 
 #define ACC_GRAVITY -9.81  // m s^-2
-<<<<<<< HEAD
-#define DENSITY_SEAWATER  1025  // kg m^-3, typical value for surface density (no citation, this is well known)
-#define KINEMATIC_VISCOSITY_SEAWATER 0.00000118  // m^2 s^-1, typical value (ITTC fresh water and seawater properties,
-=======
 #define DYNAMIC_VISCOSITY_SEAWATER 0.0012  // kg m^-1 s^-1, typical value (ITTC fresh water and seawater properties,
->>>>>>> 6f90eb2c
                                             // https://ittc.info/media/4048/75-02-01-03.pdf)
 
 #endif // PHYSICAL_CONSTANTS