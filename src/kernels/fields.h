#ifndef FIELDS
#define FIELDS

#include "vector.h"

typedef struct field3d {
    __global const double *x, *y, *z, *t;
    const unsigned int x_len, y_len, z_len, t_len;
    const double x_spacing, y_spacing, t_spacing;
    __global const float *U, *V, *W;
} field3d;

typedef struct grid_point {
    unsigned int x_idx;
    unsigned int y_idx;
    unsigned int z_idx;
    unsigned int t_idx;
} grid_point;

vector index_vector_field(field3d field, grid_point gp, bool zero_nans);
unsigned int find_nearest_neighbor_idx(double value, __global const double *arr, const unsigned int arr_len, const double spacing);
<<<<<<< HEAD
unsigned int find_nearest_neighbor_idx_non_uniform(double value, __global const double *arr, const unsigned int arr_len);
=======
double calculate_spacing(__global const double *arr, const unsigned int arr_len);
>>>>>>> ce818ab2

#endif // FIELDS<|MERGE_RESOLUTION|>--- conflicted
+++ resolved
@@ -19,10 +19,7 @@
 
 vector index_vector_field(field3d field, grid_point gp, bool zero_nans);
 unsigned int find_nearest_neighbor_idx(double value, __global const double *arr, const unsigned int arr_len, const double spacing);
-<<<<<<< HEAD
 unsigned int find_nearest_neighbor_idx_non_uniform(double value, __global const double *arr, const unsigned int arr_len);
-=======
 double calculate_spacing(__global const double *arr, const unsigned int arr_len);
->>>>>>> ce818ab2
 
 #endif // FIELDS