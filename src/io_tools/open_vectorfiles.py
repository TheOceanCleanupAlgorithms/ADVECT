--- conflicted
+++ resolved
@@ -22,14 +22,10 @@
     )
     # encode the model domain, taken as where all the current components are non-null, as bathymetry
     print("Calculating bathymetry of current dataset...")
-<<<<<<< HEAD
-    return xr.merge((currents, create_bathymetry(currents)), combine_attrs="override")
-=======
     first_timestep = currents.isel(time=0)  # only need one timestep
     land_mask = first_timestep.U.isnull() | first_timestep.V.isnull() | first_timestep.W.isnull()
 
-    return xr.merge((currents, create_bathymetry_from_land_mask(land_mask)))
->>>>>>> 3e631f0a
+    return xr.merge((currents, create_bathymetry_from_land_mask(land_mask)), combine_attrs="override")
 
 
 def open_2d_currents(u_path: str, v_path: str, variable_mapping: Optional[dict]):
