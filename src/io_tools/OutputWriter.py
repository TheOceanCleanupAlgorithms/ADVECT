--- conflicted
+++ resolved
@@ -6,11 +6,7 @@
 import numpy as np
 import xarray as xr
 
-<<<<<<< HEAD
 import _version
-=======
-from _version import __version__
->>>>>>> 95712ac5
 from enums.forcings import Forcing
 from kernel_wrappers.kernel_constants import EXIT_CODES
 
@@ -104,17 +100,11 @@
                 f"{self._group_names}."
             )
             ds.institution = "The Ocean Cleanup"
-<<<<<<< HEAD
             ds.source = f"ADVECTOR Version {_version.__version__}"
-            ds.arguments = f"The arguments of the call to {self.api_entry} which produced this " \
-                           f"file are: {str(self.api_arguments)}"
-=======
-            ds.source = f"ADVECTOR Version {__version__}"
             ds.arguments = (
                 f"The arguments of the call to {self.api_entry} which produced this "
                 f"file are: {str(self.api_arguments)}"
             )
->>>>>>> 95712ac5
 
             ds.createDimension("p_id", len(chunk.p_id))
             ds.createDimension("time", None)  # unlimited dimension
