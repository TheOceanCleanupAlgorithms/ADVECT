import datetime

import pyopencl as cl
import numpy as np
import xarray as xr
import pandas as pd

from typing import Tuple
from dask.diagnostics import ProgressBar
from drivers.advection_chunking import chunk_advection_params
from kernel_wrappers.Kernel2D import Kernel2D, AdvectionScheme


def openCL_advect(field: xr.Dataset,
                  p0: pd.DataFrame,
                  start_time: datetime.datetime,
                  dt: datetime.timedelta,
                  num_timesteps: int,
                  save_every: int,
                  advection_scheme: AdvectionScheme,
                  eddy_diffusivity: float,
                  platform_and_device: Tuple[int, int] = None,
                  verbose=False) -> Tuple[xr.Dataset, float, float]:
    """
    advect particles on device using OpenCL.  Dynamically chunks computation to fit device memory.
    :param field: xarray Dataset storing vector field/axes.
                    Dimensions: {'time', 'lon', 'lat'}
                    Variables: {'U', 'V'}
    :param p0: initial positions of particles, pandas dataframe with columns ['lon', 'lat', 'release_date']
    :param start_time: advection start time
    :param dt: timestep duration
    :param num_timesteps: number of timesteps
    :param save_every: how many timesteps between saving state.  Must divide num_timesteps.
    :param advection_scheme: scheme to use, listed in the AdvectionScheme enum
    :param platform_and_device: indices of platform/device to execute program.  None initiates interactive mode.
    :param verbose: determines whether to print buffer sizes and timing results
    :return: (P, buffer_seconds, kernel_seconds): (numpy array with advection paths, shape (num_particles, num_timesteps, 2),
                                                   time it took to transfer memory to/from device,
                                                   time it took to execute kernel on device)
    """
    num_particles = len(p0)
    advect_time = pd.date_range(start=start_time, freq=dt, periods=num_timesteps)

    # choose the device/platform we're running on
    if platform_and_device is None:
        context = cl.create_some_context(interactive=True)
    else:
        context = cl.create_some_context(answers=list(platform_and_device))

    # get the minimum RAM available on the specified compute devices.
    available_RAM = min(device.global_mem_size for device in context.devices) * .95  # leave 5% for safety
    advect_time_chunks, out_time_chunks, field_chunks = \
        chunk_advection_params(available_RAM, field, num_particles, advect_time, save_every)

    buf_time, kernel_time = 0, 0
    P_chunks = []
    p0_chunk = p0
    for advect_time_chunk, out_time_chunk, field_chunk in zip(advect_time_chunks, out_time_chunks, field_chunks):
        print(f'Chunk {len(P_chunks)+1:3}/{len(field_chunks)}: '
              f'{field_chunk.time.values[0]} to {field_chunk.time.values[-1]}...')
        print(f'  Loading currents...')
        with ProgressBar():
            field_chunk.load()

        num_timesteps_chunk = len(advect_time_chunk) - 1  # because initial position is given!
        out_timesteps_chunk = len(out_time_chunk) - 1     #
        # create the kernel wrapper object, pass it arguments
        kernel = create_kernel(advection_scheme=advection_scheme, eddy_diffusivity=eddy_diffusivity,
                               context=context, field=field_chunk, p0=p0_chunk, num_particles=num_particles,
                               dt=dt, start_time=advect_time_chunk[0], num_timesteps=num_timesteps_chunk, save_every=save_every,
                               out_timesteps=out_timesteps_chunk)
        kernel.execute()

        buf_time += kernel.buf_time
        kernel_time += kernel.kernel_time
        if verbose:
            kernel.print_memory_footprint()
            kernel.print_execution_time()

        P_chunk = create_dataset_from_kernel(kernel, out_time_chunk)
        if len(P_chunks) > 0:  # except for first chunk, leave out p0
            P_chunk = P_chunk.isel(time=slice(1, None))
        P_chunks.append(P_chunk)
        p0_chunk = P_chunk.isel(time=-1).to_dataframe()

    P = xr.concat(P_chunks, dim='time')

    return P, buf_time, kernel_time


<<<<<<< HEAD
def create_kernel(advection_scheme: AdvectionScheme, context: cl.Context, field: xr.Dataset, p0: pd.DataFrame,
                  num_particles: int, dt: datetime.timedelta, start_time: pd.Timestamp,
=======
def create_kernel(advection_scheme: AdvectionScheme, eddy_diffusivity: float,
                  context: cl.Context, field: xr.Dataset, p0: pd.DataFrame,
                  num_particles: int, dt: float, start_time: pd.Timestamp,
>>>>>>> bf142d92
                  num_timesteps: int, save_every: int, out_timesteps: int) -> Kernel2D:
    """create and return the wrapper for the opencl kernel"""
    field = field.transpose('time', 'lon', 'lat')

    return Kernel2D(
            advection_scheme=advection_scheme,
            eddy_diffusivity=eddy_diffusivity,
            context=context,
            field_x=field.lon.values.astype(np.float64),
            field_y=field.lat.values.astype(np.float64),
            field_t=field.time.values.astype('datetime64[s]').astype(np.float64),  # float64 representation of unix timestamp
            field_U=field.U.values.astype(np.float32).flatten(),
            field_V=field.V.values.astype(np.float32).flatten(),
            x0=p0.lon.values.astype(np.float32),
            y0=p0.lat.values.astype(np.float32),
            release_date=p0['release_date'].values.astype('datetime64[s]').astype(np.float64),
            start_time=start_time.timestamp(),
            dt=dt.total_seconds(),
            ntimesteps=num_timesteps,
            save_every=save_every,
            X_out=np.full((num_particles*out_timesteps), np.nan).astype(np.float32),  # output will have this value
            Y_out=np.full((num_particles*out_timesteps), np.nan).astype(np.float32),  # unless overwritten (e.g. pre-release)
    )


def create_dataset_from_kernel(kernel: Kernel2D, advect_time: pd.DatetimeIndex) -> xr.Dataset:
    """assumes kernel has been run"""
    num_particles = len(kernel.x0)
    lon = kernel.X_out.reshape([num_particles, -1])
    lat = kernel.Y_out.reshape([num_particles, -1])

    P = xr.Dataset(data_vars={'lon': (['p_id', 'time'], lon),
                              'lat': (['p_id', 'time'], lat)},
                   coords={'p_id': np.arange(num_particles),
                           'time': advect_time[1:]}  # initial positions are not returned
                   )
    return P<|MERGE_RESOLUTION|>--- conflicted
+++ resolved
@@ -32,6 +32,7 @@
     :param num_timesteps: number of timesteps
     :param save_every: how many timesteps between saving state.  Must divide num_timesteps.
     :param advection_scheme: scheme to use, listed in the AdvectionScheme enum
+    :param eddy_diffusivity: constant, scales random walk, model dependent value
     :param platform_and_device: indices of platform/device to execute program.  None initiates interactive mode.
     :param verbose: determines whether to print buffer sizes and timing results
     :return: (P, buffer_seconds, kernel_seconds): (numpy array with advection paths, shape (num_particles, num_timesteps, 2),
@@ -88,14 +89,9 @@
     return P, buf_time, kernel_time
 
 
-<<<<<<< HEAD
-def create_kernel(advection_scheme: AdvectionScheme, context: cl.Context, field: xr.Dataset, p0: pd.DataFrame,
-                  num_particles: int, dt: datetime.timedelta, start_time: pd.Timestamp,
-=======
 def create_kernel(advection_scheme: AdvectionScheme, eddy_diffusivity: float,
                   context: cl.Context, field: xr.Dataset, p0: pd.DataFrame,
-                  num_particles: int, dt: float, start_time: pd.Timestamp,
->>>>>>> bf142d92
+                  num_particles: int, dt: datetime.timedelta, start_time: pd.Timestamp,
                   num_timesteps: int, save_every: int, out_timesteps: int) -> Kernel2D:
     """create and return the wrapper for the opencl kernel"""
     field = field.transpose('time', 'lon', 'lat')
