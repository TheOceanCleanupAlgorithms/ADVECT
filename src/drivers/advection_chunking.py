--- conflicted
+++ resolved
@@ -64,15 +64,9 @@
                           ) -> Tuple[int, int, int]:
     """This estimates total memory needed for the buffers.
     There's a bit more needed for the scalar arguments, but this is tiny"""
-<<<<<<< HEAD
-    current_bytes = (3 * 4 * np.prod(current.U.shape) +  # three 32-bit fields
+    current_bytes = (3 * 4 * np.prod(current.U.shape, dtype=np.int64) +  # three 32-bit fields
                      8 * (len(current.lon) + len(current.lat) + len(current.depth) + len(current.time)))  # the 4 64-bit coordinate arrays
-    wind_bytes = (2 * 4 * np.prod(wind.U.shape) +  # two 32-bit fields
-=======
-    current_bytes = (2 * 4 * np.prod(current.U.shape, dtype=np.int64) +  # two 32-bit fields
-                     8 * (len(current.lon) + len(current.lat) + len(current.time)))  # the 3 64-bit coordinate arrays
     wind_bytes = (2 * 4 * np.prod(wind.U.shape, dtype=np.int64) +  # two 32-bit fields
->>>>>>> b33f6f21
                   8 * (len(wind.lon) + len(wind.lat) + len(wind.time)))  # the 3 64-bit coordinate arrays
     output_bytes = (3 * 4 * num_particles * out_timesteps +  # three 32-bit variables for each particle for each timestep
                     1 * num_particles)  # one byte holding error code for each particle
