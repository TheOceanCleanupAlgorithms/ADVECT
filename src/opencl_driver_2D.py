import pyopencl as cl
import numpy as np
import xarray as xr
import pandas as pd
import math

from typing import Tuple
<<<<<<< HEAD
from kernels.eulerian_kernel_2d_check_host_args import check_args
=======
from kernels.EulerianKernel2D import EulerianKernel2D
>>>>>>> fbccfabd


def openCL_advect(field: xr.Dataset,
                  p0: pd.DataFrame,
                  advect_time: pd.DatetimeIndex,
                  save_every: int,
                  platform_and_device: Tuple[int, int] = None,
                  verbose=False) -> Tuple[xr.Dataset, float, float]:
    """
    advect particles on device using OpenCL.  Dynamically chunks computation to fit device memory.
    :param field: xarray Dataset storing vector field/axes.
                    Dimensions: {'time', 'lon', 'lat'}
                    Variables: {'U', 'V'}
    :param p0: initial positions of particles, numpy array shape (num_particles, 2)
    :param advect_time: pandas DatetimeIndex corresponding to the timeseries which the particles will be advected over
    :param save_every: how many timesteps between saving state.  Must divide num_timesteps.
    :param platform_and_device: indices of platform/device to execute program.  None initiates interactive mode.
    :param verbose: determines whether to print buffer sizes and timing results
    :return: (P, buffer_seconds, kernel_seconds): (numpy array with advection paths, shape (num_particles, num_timesteps, 2),
                                                   time it took to transfer memory to/from device,
                                                   time it took to execute kernel on device)
    """
    context, queue, program = setup_opencl_objects(platform_and_device, kernel_file='kernels/eulerian_kernel_2d.cl')

    # get the minimum RAM available on the specified compute devices.
    available_RAM = min(device.global_mem_size for device in context.devices) * .95  # leave 5% for safety

    advect_time_chunks, out_time_chunks, field_chunks = \
        chunk_advection(available_RAM, field, p0, advect_time, save_every)

    num_particles = len(p0)
    num_timesteps = len(advect_time) - 1  # because initial position is given!
    t0 = advect_time[0]
    dt = (advect_time[1] - advect_time[0]).total_seconds()
    out_timesteps = num_timesteps // save_every

<<<<<<< HEAD
    # perform the basic steps of the advection calculation, leaving details up to subfunctions
    host_bufs, device_bufs, write_time = create_buffers(context, field, p0, out_timesteps, t0, verbose)
    kernel_timer = execute_kernel(program, queue, host_bufs, device_bufs, num_particles, dt, num_timesteps, save_every)
    read_time, kernel_time = read_buffers_back_from_kernel(queue, host_bufs, device_bufs, kernel_timer)

    # store results in Dataset
    P = create_dataset_from_advection_output(p0, host_bufs, num_particles, out_timesteps, advect_time, save_every)

    buf_time = write_time + read_time
    if verbose:
        print(f'memory operations took {buf_time: .3f} seconds')
        print(f'kernel execution took  {kernel_time: .3f} seconds')

    return P, buf_time, kernel_time


def chunk_advection(device_bytes, field, p0, advect_time, save_every):
    out_time = advect_time[::save_every]
    # each element of out_time marks a time at which the driver will return particle position

    # estimate total size of memory we need to eventually run through the device
    field_bytes, output_bytes, p0_bytes = estimate_memory_bytes(field, len(p0), len(out_time)-1)
    available_bytes_for_field = device_bytes - (output_bytes + p0_bytes)
    num_chunks = math.ceil(field_bytes / available_bytes_for_field)  # minimum chunking to potentially fit RAM

    # it's hard to pre-compute the exact number of chunks necessary that will fit into RAM.  we start with a good guess,
    # but if any of the chunks we create don't fit into RAM, just increment the number of chunks and try again.
    while True:
        # now we split up the advection OUTPUT into chunks.  All else will be based on this splitting.
        assert len(out_time) >= num_chunks, 'Cannot split computation, output frequency is too low!'
        # the above situation arises when the span of time between particle save points corresponds to a chunk of field
        # which is too large to fit onto the compute device.

        chunk_len = math.ceil(len(out_time) / num_chunks)
        out_time_chunks = [out_time[i*chunk_len: (i+1)*chunk_len + 1] for i in range(num_chunks)]
        advect_time_chunks = [advect_time[(out_time_chunk[0] <= advect_time) & (advect_time <= out_time_chunk[-1])]
                              for out_time_chunk in out_time_chunks]
        # subsequent time chunks have overlapping endpoints.  This is because the final reported value
        # from a computation will be fed to the next computation as the start point, at the same time.

        field_chunks = [field.sel(time=slice(out_time_chunk[0], out_time_chunk[-1]))
                        for out_time_chunk in out_time_chunks]

        if all(device_bytes-sum(estimate_memory_bytes(field_chunk, len(p0), len(out_time_chunk)-1)) > 0
               for field_chunk, out_time_chunk in zip(field_chunks, out_time_chunks)):
            break
        num_chunks += 1

    return advect_time_chunks, out_time_chunks, field_chunks


def estimate_memory_bytes(field, num_particles, out_timesteps):
    """This estimates total memory needed for the buffers.
    There's a bit more needed for the scalar arguments, but this is tiny"""
    field_bytes = (2 * 4 * np.prod(field.U.shape) +  # two 32-bit fields
                   8 * (len(field.lon) + len(field.lat) + len(field.time)))  # the 3 64-bit coordinate arrays
    output_bytes = 2 * 4 * num_particles * out_timesteps   # two 32-bit variables for each particle for each timestep
    p0_bytes = 2 * 4 * num_particles  # two 32-bit variables for each particle
    return field_bytes, output_bytes, p0_bytes


def setup_opencl_objects(platform_and_device, kernel_file):
    """setup the objects which control the computation"""
=======
    # choose the device/platform we're running on
>>>>>>> fbccfabd
    if platform_and_device is None:
        context = cl.create_some_context(interactive=True)
    else:
        context = cl.create_some_context(answers=list(platform_and_device))

    # create the kernel wrapper object, pass it arguments
    kernel = create_kernel(context, field=field, p0=p0, num_particles=num_particles,
                           dt=dt, t0=t0, num_timesteps=num_timesteps, save_every=save_every,
                           out_timesteps=out_timesteps)
    kernel.execute()

<<<<<<< HEAD
    # Create and build the kernel from the source code
    program = cl.Program(context, open(kernel_file).read()).build()

    return context, queue, program


def create_buffers(context, field, p0, out_timesteps, t0, verbose):
    """here we create host and device buffers, and return them as dictionaries"""
    host_bufs = create_host_buffers(field, p0, out_timesteps, t0)
    if verbose:  # print size of buffers
        for buf_name, buf_value in host_bufs.items():
            print(f'{buf_name}: {buf_value.nbytes / 1e6} MB')
    device_bufs, write_time = create_device_buffers(context, host_bufs)
    return host_bufs, device_bufs, write_time


def create_host_buffers(field, p0, out_timesteps, t0):
    # initialize host vectors.  These are the host-side arguments for the kernel.
    field = field.transpose('time', 'lon', 'lat')  # make sure the underlying numpy arrays are in the correct shape
    h_field_x = field.lon.values.astype(np.float64)
    h_field_y = field.lat.values.astype(np.float64)
    h_field_t = field.time.values.astype('datetime64[s]').astype(np.float64)  # float64 representation of unix timestamp
    h_field_U = field.U.values.astype(np.float32).flatten()
    h_field_V = field.V.values.astype(np.float32).flatten()
    h_x0 = p0.lon.values.astype(np.float32)
    h_y0 = p0.lat.values.astype(np.float32)
    h_t0 = (t0 * np.ones(len(p0))).astype(np.float32)
    h_X_out = np.zeros(len(p0) * out_timesteps).astype(np.float32)
    h_Y_out = np.zeros(len(p0) * out_timesteps).astype(np.float32)
    host_bufs = {'h_field_x': h_field_x, 'h_field_y': h_field_y, 'h_field_t': h_field_t,
                 'h_field_U': h_field_U, 'h_field_V': h_field_V,
                 'h_x0': h_x0, 'h_y0': h_y0, 'h_t0': h_t0,
                 'h_X_out': h_X_out, 'h_Y_out': h_Y_out}
    return host_bufs


def create_device_buffers(context, host_bufs):
    # Create the input arrays in device memory and copy data from host
    tic = time.time()
    d_field_x, d_field_y, d_field_t, d_field_U, d_field_V, d_x0, d_y0, d_t0 = \
        (cl.Buffer(context, cl.mem_flags.READ_ONLY | cl.mem_flags.COPY_HOST_PTR, hostbuf=hostbuf)
         for hostbuf in (host_bufs['h_field_x'], host_bufs['h_field_y'], host_bufs['h_field_t'],
                         host_bufs['h_field_U'], host_bufs['h_field_V'],
                         host_bufs['h_x0'], host_bufs['h_y0'], host_bufs['h_t0']))
    # Create the output arrays in device memory
    d_X_out = cl.Buffer(context, cl.mem_flags.READ_WRITE, host_bufs['h_X_out'].nbytes)
    d_Y_out = cl.Buffer(context, cl.mem_flags.READ_WRITE, host_bufs['h_Y_out'].nbytes)
    device_bufs = {'d_field_x': d_field_x, 'd_field_y': d_field_y, 'd_field_t': d_field_t,
                   'd_field_U': d_field_U, 'd_field_V': d_field_V,
                   'd_x0': d_x0, 'd_y0': d_y0, 'd_t0': d_t0,
                   'd_X_out': d_X_out, 'd_Y_out': d_Y_out}
    write_time = time.time() - tic
    return device_bufs, write_time


def execute_kernel(program, queue, host_bufs, device_bufs, num_particles, dt, num_timesteps, save_every):
    """this function is responsible for passing args to and executing the kernel."""
    # CHECK KERNEL ARGUMENTS
    check_args(host_bufs)

    # Execute the kernel, allowing OpenCL runtime to select the work group items for the device

    advect = program.advect
    advect.set_scalar_arg_dtypes([None, np.uint32, None, np.uint32, None, np.uint32,
                                  None, None,
                                  None, None, None,
                                  np.float32, np.uint32, np.uint32,
                                  None, None])
    kernel_timer = time.time()
    advect(queue, (num_particles,), None,
           device_bufs['d_field_x'], np.uint32(len(host_bufs['h_field_x'])),
           device_bufs['d_field_y'], np.uint32(len(host_bufs['h_field_y'])),
           device_bufs['d_field_t'], np.uint32(len(host_bufs['h_field_t'])),
           device_bufs['d_field_U'], device_bufs['d_field_V'],
           device_bufs['d_x0'], device_bufs['d_y0'], device_bufs['d_t0'],
           np.float32(dt), np.uint32(num_timesteps), np.uint32(save_every),
           device_bufs['d_X_out'], device_bufs['d_Y_out'])
    return kernel_timer


def read_buffers_back_from_kernel(queue, host_bufs, device_bufs, kernel_timer):
    """blocks until command queue has finished. Reads back the output buffers"""
    # wait for the computation to complete
    queue.finish()
    kernel_time = time.time() - kernel_timer

    # Read back the results from the compute device
    tic = time.time()
    cl.enqueue_copy(queue, host_bufs['h_X_out'], device_bufs['d_X_out'])
    cl.enqueue_copy(queue, host_bufs['h_Y_out'], device_bufs['d_Y_out'])
    read_time = time.time() - tic

    return read_time, kernel_time


def create_dataset_from_advection_output(p0, host_bufs, num_particles, out_timesteps, advect_time, save_every):
    lon = np.concatenate([p0.lon.values[:, np.newaxis],
                          host_bufs['h_X_out'].reshape([num_particles, out_timesteps])], axis=1)
    lat = np.concatenate([p0.lat.values[:, np.newaxis],
                          host_bufs['h_Y_out'].reshape([num_particles, out_timesteps])], axis=1)
=======
    if verbose:
        kernel.print_memory_footprint()
        kernel.print_execution_time()

    P = create_dataset_from_kernel(kernel, advect_time[::save_every])

    return P, kernel.buf_time, kernel.kernel_time


def create_kernel(context: cl.Context, field: xr.Dataset, p0: pd.DataFrame,
                  num_particles: int, dt: float, t0: pd.Timestamp,
                  num_timesteps: int, save_every: int, out_timesteps: int) -> EulerianKernel2D:
    """create and return the wrapper for the opencl kernel"""
    return EulerianKernel2D(
            context=context,
            field_x=field.lon.values.astype(np.float64),
            field_y=field.lat.values.astype(np.float64),
            field_t=field.time.values.astype('datetime64[s]').astype(np.float64),  # float64 representation of unix timestamp
            field_U=field.U.values.astype(np.float32).flatten(),
            field_V=field.V.values.astype(np.float32).flatten(),
            x0=p0.lon.values.astype(np.float32),
            y0=p0.lat.values.astype(np.float32),
            t0=(t0.timestamp() * np.ones(num_particles)).astype(np.float32),
            dt=dt,
            ntimesteps=num_timesteps,
            save_every=save_every,
            X_out=np.zeros(num_particles*out_timesteps).astype(np.float32),
            Y_out=np.zeros(num_particles*out_timesteps).astype(np.float32),
    )


def create_dataset_from_kernel(kernel: EulerianKernel2D, advect_time: pd.DatetimeIndex) -> xr.Dataset:
    """assumes kernel has been run"""
    num_particles = len(kernel.x0)
    lon = np.concatenate([kernel.x0[:, np.newaxis],
                          kernel.X_out.reshape([num_particles, -1])], axis=1)
    lat = np.concatenate([kernel.y0[:, np.newaxis],
                          kernel.Y_out.reshape([num_particles, -1])], axis=1)
    assert all(kernel.t0 == kernel.t0[0])  # break if all particles not released simultaneously
>>>>>>> fbccfabd
    P = xr.Dataset(data_vars={'lon': (['p_id', 'time'], lon),
                              'lat': (['p_id', 'time'], lat)},
                   coords={'p_id': np.arange(num_particles),
                           'time': advect_time}
                   )
    return P<|MERGE_RESOLUTION|>--- conflicted
+++ resolved
@@ -5,11 +5,7 @@
 import math
 
 from typing import Tuple
-<<<<<<< HEAD
-from kernels.eulerian_kernel_2d_check_host_args import check_args
-=======
 from kernels.EulerianKernel2D import EulerianKernel2D
->>>>>>> fbccfabd
 
 
 def openCL_advect(field: xr.Dataset,
@@ -32,7 +28,17 @@
                                                    time it took to transfer memory to/from device,
                                                    time it took to execute kernel on device)
     """
-    context, queue, program = setup_opencl_objects(platform_and_device, kernel_file='kernels/eulerian_kernel_2d.cl')
+    num_particles = len(p0)
+    num_timesteps = len(advect_time) - 1  # because initial position is given!
+    t0 = advect_time[0]
+    dt = (advect_time[1] - advect_time[0]).total_seconds()
+    out_timesteps = num_timesteps // save_every
+
+    # choose the device/platform we're running on
+    if platform_and_device is None:
+        context = cl.create_some_context(interactive=True)
+    else:
+        context = cl.create_some_context(answers=list(platform_and_device))
 
     # get the minimum RAM available on the specified compute devices.
     available_RAM = min(device.global_mem_size for device in context.devices) * .95  # leave 5% for safety
@@ -40,27 +46,59 @@
     advect_time_chunks, out_time_chunks, field_chunks = \
         chunk_advection(available_RAM, field, p0, advect_time, save_every)
 
-    num_particles = len(p0)
-    num_timesteps = len(advect_time) - 1  # because initial position is given!
-    t0 = advect_time[0]
-    dt = (advect_time[1] - advect_time[0]).total_seconds()
-    out_timesteps = num_timesteps // save_every
+    # create the kernel wrapper object, pass it arguments
+    kernel = create_kernel(context, field=field, p0=p0, num_particles=num_particles,
+                           dt=dt, t0=t0, num_timesteps=num_timesteps, save_every=save_every,
+                           out_timesteps=out_timesteps)
+    kernel.execute()
 
-<<<<<<< HEAD
-    # perform the basic steps of the advection calculation, leaving details up to subfunctions
-    host_bufs, device_bufs, write_time = create_buffers(context, field, p0, out_timesteps, t0, verbose)
-    kernel_timer = execute_kernel(program, queue, host_bufs, device_bufs, num_particles, dt, num_timesteps, save_every)
-    read_time, kernel_time = read_buffers_back_from_kernel(queue, host_bufs, device_bufs, kernel_timer)
+    if verbose:
+        kernel.print_memory_footprint()
+        kernel.print_execution_time()
 
-    # store results in Dataset
-    P = create_dataset_from_advection_output(p0, host_bufs, num_particles, out_timesteps, advect_time, save_every)
+    P = create_dataset_from_kernel(kernel, advect_time[::save_every])
 
-    buf_time = write_time + read_time
-    if verbose:
-        print(f'memory operations took {buf_time: .3f} seconds')
-        print(f'kernel execution took  {kernel_time: .3f} seconds')
+    return P, kernel.buf_time, kernel.kernel_time
 
-    return P, buf_time, kernel_time
+
+def create_kernel(context: cl.Context, field: xr.Dataset, p0: pd.DataFrame,
+                  num_particles: int, dt: float, t0: pd.Timestamp,
+                  num_timesteps: int, save_every: int, out_timesteps: int) -> EulerianKernel2D:
+    """create and return the wrapper for the opencl kernel"""
+    field = field.transpose('time', 'lon', 'lat')
+
+    return EulerianKernel2D(
+            context=context,
+            field_x=field.lon.values.astype(np.float64),
+            field_y=field.lat.values.astype(np.float64),
+            field_t=field.time.values.astype('datetime64[s]').astype(np.float64),  # float64 representation of unix timestamp
+            field_U=field.U.values.astype(np.float32).flatten(),
+            field_V=field.V.values.astype(np.float32).flatten(),
+            x0=p0.lon.values.astype(np.float32),
+            y0=p0.lat.values.astype(np.float32),
+            t0=(t0.timestamp() * np.ones(num_particles)).astype(np.float32),
+            dt=dt,
+            ntimesteps=num_timesteps,
+            save_every=save_every,
+            X_out=np.zeros(num_particles*out_timesteps).astype(np.float32),
+            Y_out=np.zeros(num_particles*out_timesteps).astype(np.float32),
+    )
+
+
+def create_dataset_from_kernel(kernel: EulerianKernel2D, advect_time: pd.DatetimeIndex) -> xr.Dataset:
+    """assumes kernel has been run, assumes simultaneous particle release"""
+    num_particles = len(kernel.x0)
+    lon = np.concatenate([kernel.x0[:, np.newaxis],
+                          kernel.X_out.reshape([num_particles, -1])], axis=1)
+    lat = np.concatenate([kernel.y0[:, np.newaxis],
+                          kernel.Y_out.reshape([num_particles, -1])], axis=1)
+    assert all(kernel.t0 == kernel.t0[0])  # break if all particles not released simultaneously
+    P = xr.Dataset(data_vars={'lon': (['p_id', 'time'], lon),
+                              'lat': (['p_id', 'time'], lat)},
+                   coords={'p_id': np.arange(num_particles),
+                           'time': advect_time}
+                   )
+    return P
 
 
 def chunk_advection(device_bytes, field, p0, advect_time, save_every):
@@ -105,170 +143,4 @@
                    8 * (len(field.lon) + len(field.lat) + len(field.time)))  # the 3 64-bit coordinate arrays
     output_bytes = 2 * 4 * num_particles * out_timesteps   # two 32-bit variables for each particle for each timestep
     p0_bytes = 2 * 4 * num_particles  # two 32-bit variables for each particle
-    return field_bytes, output_bytes, p0_bytes
-
-
-def setup_opencl_objects(platform_and_device, kernel_file):
-    """setup the objects which control the computation"""
-=======
-    # choose the device/platform we're running on
->>>>>>> fbccfabd
-    if platform_and_device is None:
-        context = cl.create_some_context(interactive=True)
-    else:
-        context = cl.create_some_context(answers=list(platform_and_device))
-
-    # create the kernel wrapper object, pass it arguments
-    kernel = create_kernel(context, field=field, p0=p0, num_particles=num_particles,
-                           dt=dt, t0=t0, num_timesteps=num_timesteps, save_every=save_every,
-                           out_timesteps=out_timesteps)
-    kernel.execute()
-
-<<<<<<< HEAD
-    # Create and build the kernel from the source code
-    program = cl.Program(context, open(kernel_file).read()).build()
-
-    return context, queue, program
-
-
-def create_buffers(context, field, p0, out_timesteps, t0, verbose):
-    """here we create host and device buffers, and return them as dictionaries"""
-    host_bufs = create_host_buffers(field, p0, out_timesteps, t0)
-    if verbose:  # print size of buffers
-        for buf_name, buf_value in host_bufs.items():
-            print(f'{buf_name}: {buf_value.nbytes / 1e6} MB')
-    device_bufs, write_time = create_device_buffers(context, host_bufs)
-    return host_bufs, device_bufs, write_time
-
-
-def create_host_buffers(field, p0, out_timesteps, t0):
-    # initialize host vectors.  These are the host-side arguments for the kernel.
-    field = field.transpose('time', 'lon', 'lat')  # make sure the underlying numpy arrays are in the correct shape
-    h_field_x = field.lon.values.astype(np.float64)
-    h_field_y = field.lat.values.astype(np.float64)
-    h_field_t = field.time.values.astype('datetime64[s]').astype(np.float64)  # float64 representation of unix timestamp
-    h_field_U = field.U.values.astype(np.float32).flatten()
-    h_field_V = field.V.values.astype(np.float32).flatten()
-    h_x0 = p0.lon.values.astype(np.float32)
-    h_y0 = p0.lat.values.astype(np.float32)
-    h_t0 = (t0 * np.ones(len(p0))).astype(np.float32)
-    h_X_out = np.zeros(len(p0) * out_timesteps).astype(np.float32)
-    h_Y_out = np.zeros(len(p0) * out_timesteps).astype(np.float32)
-    host_bufs = {'h_field_x': h_field_x, 'h_field_y': h_field_y, 'h_field_t': h_field_t,
-                 'h_field_U': h_field_U, 'h_field_V': h_field_V,
-                 'h_x0': h_x0, 'h_y0': h_y0, 'h_t0': h_t0,
-                 'h_X_out': h_X_out, 'h_Y_out': h_Y_out}
-    return host_bufs
-
-
-def create_device_buffers(context, host_bufs):
-    # Create the input arrays in device memory and copy data from host
-    tic = time.time()
-    d_field_x, d_field_y, d_field_t, d_field_U, d_field_V, d_x0, d_y0, d_t0 = \
-        (cl.Buffer(context, cl.mem_flags.READ_ONLY | cl.mem_flags.COPY_HOST_PTR, hostbuf=hostbuf)
-         for hostbuf in (host_bufs['h_field_x'], host_bufs['h_field_y'], host_bufs['h_field_t'],
-                         host_bufs['h_field_U'], host_bufs['h_field_V'],
-                         host_bufs['h_x0'], host_bufs['h_y0'], host_bufs['h_t0']))
-    # Create the output arrays in device memory
-    d_X_out = cl.Buffer(context, cl.mem_flags.READ_WRITE, host_bufs['h_X_out'].nbytes)
-    d_Y_out = cl.Buffer(context, cl.mem_flags.READ_WRITE, host_bufs['h_Y_out'].nbytes)
-    device_bufs = {'d_field_x': d_field_x, 'd_field_y': d_field_y, 'd_field_t': d_field_t,
-                   'd_field_U': d_field_U, 'd_field_V': d_field_V,
-                   'd_x0': d_x0, 'd_y0': d_y0, 'd_t0': d_t0,
-                   'd_X_out': d_X_out, 'd_Y_out': d_Y_out}
-    write_time = time.time() - tic
-    return device_bufs, write_time
-
-
-def execute_kernel(program, queue, host_bufs, device_bufs, num_particles, dt, num_timesteps, save_every):
-    """this function is responsible for passing args to and executing the kernel."""
-    # CHECK KERNEL ARGUMENTS
-    check_args(host_bufs)
-
-    # Execute the kernel, allowing OpenCL runtime to select the work group items for the device
-
-    advect = program.advect
-    advect.set_scalar_arg_dtypes([None, np.uint32, None, np.uint32, None, np.uint32,
-                                  None, None,
-                                  None, None, None,
-                                  np.float32, np.uint32, np.uint32,
-                                  None, None])
-    kernel_timer = time.time()
-    advect(queue, (num_particles,), None,
-           device_bufs['d_field_x'], np.uint32(len(host_bufs['h_field_x'])),
-           device_bufs['d_field_y'], np.uint32(len(host_bufs['h_field_y'])),
-           device_bufs['d_field_t'], np.uint32(len(host_bufs['h_field_t'])),
-           device_bufs['d_field_U'], device_bufs['d_field_V'],
-           device_bufs['d_x0'], device_bufs['d_y0'], device_bufs['d_t0'],
-           np.float32(dt), np.uint32(num_timesteps), np.uint32(save_every),
-           device_bufs['d_X_out'], device_bufs['d_Y_out'])
-    return kernel_timer
-
-
-def read_buffers_back_from_kernel(queue, host_bufs, device_bufs, kernel_timer):
-    """blocks until command queue has finished. Reads back the output buffers"""
-    # wait for the computation to complete
-    queue.finish()
-    kernel_time = time.time() - kernel_timer
-
-    # Read back the results from the compute device
-    tic = time.time()
-    cl.enqueue_copy(queue, host_bufs['h_X_out'], device_bufs['d_X_out'])
-    cl.enqueue_copy(queue, host_bufs['h_Y_out'], device_bufs['d_Y_out'])
-    read_time = time.time() - tic
-
-    return read_time, kernel_time
-
-
-def create_dataset_from_advection_output(p0, host_bufs, num_particles, out_timesteps, advect_time, save_every):
-    lon = np.concatenate([p0.lon.values[:, np.newaxis],
-                          host_bufs['h_X_out'].reshape([num_particles, out_timesteps])], axis=1)
-    lat = np.concatenate([p0.lat.values[:, np.newaxis],
-                          host_bufs['h_Y_out'].reshape([num_particles, out_timesteps])], axis=1)
-=======
-    if verbose:
-        kernel.print_memory_footprint()
-        kernel.print_execution_time()
-
-    P = create_dataset_from_kernel(kernel, advect_time[::save_every])
-
-    return P, kernel.buf_time, kernel.kernel_time
-
-
-def create_kernel(context: cl.Context, field: xr.Dataset, p0: pd.DataFrame,
-                  num_particles: int, dt: float, t0: pd.Timestamp,
-                  num_timesteps: int, save_every: int, out_timesteps: int) -> EulerianKernel2D:
-    """create and return the wrapper for the opencl kernel"""
-    return EulerianKernel2D(
-            context=context,
-            field_x=field.lon.values.astype(np.float64),
-            field_y=field.lat.values.astype(np.float64),
-            field_t=field.time.values.astype('datetime64[s]').astype(np.float64),  # float64 representation of unix timestamp
-            field_U=field.U.values.astype(np.float32).flatten(),
-            field_V=field.V.values.astype(np.float32).flatten(),
-            x0=p0.lon.values.astype(np.float32),
-            y0=p0.lat.values.astype(np.float32),
-            t0=(t0.timestamp() * np.ones(num_particles)).astype(np.float32),
-            dt=dt,
-            ntimesteps=num_timesteps,
-            save_every=save_every,
-            X_out=np.zeros(num_particles*out_timesteps).astype(np.float32),
-            Y_out=np.zeros(num_particles*out_timesteps).astype(np.float32),
-    )
-
-
-def create_dataset_from_kernel(kernel: EulerianKernel2D, advect_time: pd.DatetimeIndex) -> xr.Dataset:
-    """assumes kernel has been run"""
-    num_particles = len(kernel.x0)
-    lon = np.concatenate([kernel.x0[:, np.newaxis],
-                          kernel.X_out.reshape([num_particles, -1])], axis=1)
-    lat = np.concatenate([kernel.y0[:, np.newaxis],
-                          kernel.Y_out.reshape([num_particles, -1])], axis=1)
-    assert all(kernel.t0 == kernel.t0[0])  # break if all particles not released simultaneously
->>>>>>> fbccfabd
-    P = xr.Dataset(data_vars={'lon': (['p_id', 'time'], lon),
-                              'lat': (['p_id', 'time'], lat)},
-                   coords={'p_id': np.arange(num_particles),
-                           'time': advect_time}
-                   )
-    return P+    return field_bytes, output_bytes, p0_bytes