--- conflicted
+++ resolved
@@ -1,21 +1,16 @@
 """
 advect on ECCO surface currents
 """
-<<<<<<< HEAD
-=======
-import sys
->>>>>>> 44dd0d39
 from datetime import datetime, timedelta
 from pathlib import Path
 
-from helpers.generate_sourcefiles import generate_uniform_2D_sourcefile
+from helpers.generate_sourcefiles import generate_2D_sourcefile
 from ADVECTOR.run_advector_2D import run_advector_2D
 from ADVECTOR.plotting.plot_advection import (
     animate_ocean_advection,
     plot_ocean_trajectories,
 )
 
-<<<<<<< HEAD
 
 if __name__ == "__main__":
     data_root = Path(
@@ -24,19 +19,6 @@
     output_root = Path(
         "/Users/dklink/Desktop/outputfiles"
     )  # input("Input path to directory for outputfiles: "))
-    output_root.mkdir(exist_ok=True)
-
-    sourcefile_path = output_root / "2D_uniform_source_2015.nc"
-    generate_uniform_2D_sourcefile(
-=======
-from helpers.generate_sourcefiles import generate_2D_sourcefile
-from src.run_advector_2D import run_advector_2D
-from src.plotting.plot_advection import animate_ocean_advection, plot_ocean_trajectories
-
-
-if __name__ == "__main__":
-    data_root = Path(input("Input path to example data directory: "))
-    output_root = Path(input("Input path to directory for outputfiles: "))
     output_root.mkdir(exist_ok=True)
 
     ADVECTION_START = datetime(2015, 1, 1)
@@ -49,18 +31,12 @@
             ADVECTION_START,
             ADVECTION_START + (ADVECTION_END - ADVECTION_START) / 2,
         ),
->>>>>>> 44dd0d39
         out_path=sourcefile_path,
     )
 
     out_dir = output_root / sourcefile_path.stem
     out_dir.mkdir(parents=True, exist_ok=True)
 
-<<<<<<< HEAD
-    ADVECTION_START = datetime(2015, 1, 1)
-    ADVECTION_END = datetime(2016, 1, 1)
-=======
->>>>>>> 44dd0d39
     water_varname_map = {
         "longitude": "lon",
         "latitude": "lat",
@@ -91,7 +67,6 @@
         animate_ocean_advection(
             outputfile_path=path,
             save=False,
-<<<<<<< HEAD
             current_path=str(data_root / "EVEL_2015_01_01.nc"),
             current_varname_map=water_varname_map,
         )
@@ -99,12 +74,5 @@
         plot_ocean_trajectories(
             outputfile_path=path,
             current_path=str(data_root / "EVEL_2015_01_01.nc"),
-=======
-        )
-        print("Plotting trajectories...")
-        plot_ocean_trajectories(
-            path,
-            str(data_root / "EVEL_2015_01_01.nc"),
->>>>>>> 44dd0d39
             current_varname_map=water_varname_map,
         )