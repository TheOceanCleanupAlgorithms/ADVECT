"""
advect on ECCO currents
"""
from datetime import datetime, timedelta
from pathlib import Path


<<<<<<< HEAD
from helpers.generate_sourcefiles import generate_uniform_3D_sourcefile
from helpers.generate_configfile import generate_sample_configfile
from ADVECTOR.plotting.plot_advection import animate_ocean_advection
from ADVECTOR.run_advector_3D import run_advector_3D


if __name__ == "__main__":
    data_root = Path(
        "/Users/dklink/data_science/metocean_data/ADVECTOR_sample_data"
    )  # input("Input path to example data directory: "))
    output_root = Path(
        "/Users/dklink/Desktop/outputfiles"
    )  # input("Input path to directory for outputfiles: "))
    output_root.mkdir(exist_ok=True)
    # generate a sourcefile
    sourcefile_path = output_root / "3D_uniform_source_2015.nc"
    generate_uniform_3D_sourcefile(out_path=sourcefile_path)
=======
from helpers.generate_sourcefiles import generate_3D_sourcefile
from helpers.generate_configfile import generate_sample_configfile
from src.plotting.plot_advection import animate_ocean_advection
from src.run_advector_3D import run_advector_3D


if __name__ == "__main__":
    data_root = Path(input("Input path to example data directory: "))
    output_root = Path(input("Input path to directory for outputfiles: "))
    output_root.mkdir(exist_ok=True)

    ADVECTION_START = datetime(2015, 1, 1)
    ADVECTION_END = datetime(2015, 2, 1)
>>>>>>> 44dd0d39

    # generate a sourcefile
    sourcefile_path = output_root / "3D_uniform_source_2015.nc"
    generate_3D_sourcefile(
        num_particles=5000,
        density_range=(800, 1000),
        radius_range=(1e-6, 1),
        corey_shape_factor_range=(0.15, 1),
        release_date_range=(
            ADVECTION_START,
            ADVECTION_START + (ADVECTION_END - ADVECTION_START) / 2,
        ),
        depth_range=(0, 0),
        out_path=sourcefile_path,
    )
    # generate a configfile
    configfile_path = output_root / "config.nc"
    generate_sample_configfile(out_path=configfile_path)

    water_varname_map = {
        "longitude": "lon",
        "latitude": "lat",
        "Z": "depth",
        "EVEL": "U",
        "NVEL": "V",
        "WVELMASS": "W",
    }

    out_dir = output_root / sourcefile_path.stem
    out_dir.mkdir(parents=True, exist_ok=True)

    # run the model!
    out_paths = run_advector_3D(
        output_directory=str(out_dir),
        sourcefile_path=str(sourcefile_path),
        configfile_path=str(configfile_path),
        u_water_path=str(data_root / "EVEL_2015*.nc"),
        v_water_path=str(data_root / "NVEL_2015*.nc"),
        w_water_path=str(data_root / "WVELMASS_2015*.nc"),
        water_varname_map=water_varname_map,
        u_wind_path=str(data_root / "uwnd.10m.gauss.2015.nc"),
        v_wind_path=str(data_root / "vwnd.10m.gauss.2015.nc"),
        wind_varname_map={"uwnd": "U", "vwnd": "V", "level": "depth"},  # wind
        seawater_density_path=str(data_root / "RHO_2015.nc"),
<<<<<<< HEAD
        advection_start_date=datetime(year=2015, month=1, day=1, hour=12),
        timestep=timedelta(hours=1),
        num_timesteps=24 * 365,
        save_period=24,
=======
        advection_start_date=ADVECTION_START,
        timestep=timedelta(hours=1),
        num_timesteps=24 * (ADVECTION_END - ADVECTION_START).days,
        save_period=4,
>>>>>>> 44dd0d39
        memory_utilization=0.4,
    )

    water_varname_map.pop("NVEL")
    water_varname_map.pop("WVELMASS")
    for out_path in out_paths:
        print("Animating trajectories...")
<<<<<<< HEAD
        animate_ocean_advection(
            out_path,
            current_path=str(data_root / "EVEL_2015_01_01.nc"),
            current_varname_map=water_varname_map,
        )
=======
        animate_ocean_advection(out_path)
>>>>>>> 44dd0d39
<|MERGE_RESOLUTION|>--- conflicted
+++ resolved
@@ -5,8 +5,7 @@
 from pathlib import Path
 
 
-<<<<<<< HEAD
-from helpers.generate_sourcefiles import generate_uniform_3D_sourcefile
+from helpers.generate_sourcefiles import generate_3D_sourcefile
 from helpers.generate_configfile import generate_sample_configfile
 from ADVECTOR.plotting.plot_advection import animate_ocean_advection
 from ADVECTOR.run_advector_3D import run_advector_3D
@@ -20,24 +19,9 @@
         "/Users/dklink/Desktop/outputfiles"
     )  # input("Input path to directory for outputfiles: "))
     output_root.mkdir(exist_ok=True)
-    # generate a sourcefile
-    sourcefile_path = output_root / "3D_uniform_source_2015.nc"
-    generate_uniform_3D_sourcefile(out_path=sourcefile_path)
-=======
-from helpers.generate_sourcefiles import generate_3D_sourcefile
-from helpers.generate_configfile import generate_sample_configfile
-from src.plotting.plot_advection import animate_ocean_advection
-from src.run_advector_3D import run_advector_3D
-
-
-if __name__ == "__main__":
-    data_root = Path(input("Input path to example data directory: "))
-    output_root = Path(input("Input path to directory for outputfiles: "))
-    output_root.mkdir(exist_ok=True)
 
     ADVECTION_START = datetime(2015, 1, 1)
     ADVECTION_END = datetime(2015, 2, 1)
->>>>>>> 44dd0d39
 
     # generate a sourcefile
     sourcefile_path = output_root / "3D_uniform_source_2015.nc"
@@ -82,17 +66,10 @@
         v_wind_path=str(data_root / "vwnd.10m.gauss.2015.nc"),
         wind_varname_map={"uwnd": "U", "vwnd": "V", "level": "depth"},  # wind
         seawater_density_path=str(data_root / "RHO_2015.nc"),
-<<<<<<< HEAD
-        advection_start_date=datetime(year=2015, month=1, day=1, hour=12),
-        timestep=timedelta(hours=1),
-        num_timesteps=24 * 365,
-        save_period=24,
-=======
         advection_start_date=ADVECTION_START,
         timestep=timedelta(hours=1),
         num_timesteps=24 * (ADVECTION_END - ADVECTION_START).days,
         save_period=4,
->>>>>>> 44dd0d39
         memory_utilization=0.4,
     )
 
@@ -100,12 +77,8 @@
     water_varname_map.pop("WVELMASS")
     for out_path in out_paths:
         print("Animating trajectories...")
-<<<<<<< HEAD
         animate_ocean_advection(
             out_path,
             current_path=str(data_root / "EVEL_2015_01_01.nc"),
             current_varname_map=water_varname_map,
-        )
-=======
-        animate_ocean_advection(out_path)
->>>>>>> 44dd0d39
+        )