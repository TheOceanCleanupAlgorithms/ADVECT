"""
advect on ECCO currents
"""
from datetime import datetime, timedelta
from pathlib import Path

<<<<<<< HEAD
=======
import xarray as xr

examples_root = Path(__file__).parent
sys.path.append(str(examples_root.parent))
sys.path.append(str(examples_root.parent / "src"))
>>>>>>> f0c404f3

from helpers.generate_sourcefiles import generate_3D_sourcefile
from helpers.generate_configfile import generate_sample_configfile
from ADVECTOR.plotting.plot_advection import animate_ocean_advection
from ADVECTOR.run_advector_3D import run_advector_3D


if __name__ == "__main__":
    data_root = Path(
        "/Users/dklink/data_science/metocean_data/ADVECTOR_sample_data"
    )  # input("Input path to example data directory: "))
    output_root = Path(
        "/Users/dklink/Desktop/outputfiles"
    )  # input("Input path to directory for outputfiles: "))
    output_root.mkdir(exist_ok=True)

    ADVECTION_START = datetime(2015, 1, 1)
    ADVECTION_END = datetime(2015, 2, 1)

    # generate a sourcefile
    sourcefile_path = output_root / "3D_uniform_source_2015.nc"
    generate_3D_sourcefile(
        num_particles=5000,
        density_range=(800, 1000),
        radius_range=(1e-6, 1),
        corey_shape_factor_range=(0.15, 1),
        release_date_range=(
            ADVECTION_START,
            ADVECTION_START + (ADVECTION_END - ADVECTION_START) / 2,
        ),
        depth_range=(0, 0),
        out_path=sourcefile_path,
    )
    # generate a configfile
    configfile_path = output_root / "config.nc"
    generate_sample_configfile(out_path=configfile_path)

    def preprocess_currents(currents: xr.Dataset) -> xr.Dataset:
        return currents.rename(
            {
                "longitude": "lon",
                "latitude": "lat",
                "Z": "depth",
                "EVEL": "U",
                "NVEL": "V",
                "WVELMASS": "W",
            }
        )

    def preprocess_wind(wind: xr.Dataset) -> xr.Dataset:
        return wind.rename({"uwnd": "U", "vwnd": "V", "level": "depth"})

    out_dir = output_root / sourcefile_path.stem
    out_dir.mkdir(parents=True, exist_ok=True)

    # run the model!
    out_paths = run_advector_3D(
        output_directory=str(out_dir),
        sourcefile_path=str(sourcefile_path),
        configfile_path=str(configfile_path),
        u_water_path=str(data_root / "EVEL_2015*.nc"),
        v_water_path=str(data_root / "NVEL_2015*.nc"),
        w_water_path=str(data_root / "WVELMASS_2015*.nc"),
        water_preprocessor=preprocess_currents,
        u_wind_path=str(data_root / "uwnd.10m.gauss.2015.nc"),
        v_wind_path=str(data_root / "vwnd.10m.gauss.2015.nc"),
        wind_preprocessor=preprocess_wind,
        seawater_density_path=str(data_root / "RHO_2015.nc"),
        advection_start_date=ADVECTION_START,
        timestep=timedelta(hours=1),
        num_timesteps=24 * (ADVECTION_END - ADVECTION_START).days,
        save_period=4,
        memory_utilization=0.4,
        overwrite_existing_files=True,
    )

    for out_path in out_paths:
        print("Animating trajectories...")
        animate_ocean_advection(
            out_path,
            current_path=str(data_root / "EVEL_2015_01_01.nc"),
            current_varname_map=water_varname_map,
        )<|MERGE_RESOLUTION|>--- conflicted
+++ resolved
@@ -4,17 +4,10 @@
 from datetime import datetime, timedelta
 from pathlib import Path
 
-<<<<<<< HEAD
-=======
 import xarray as xr
 
-examples_root = Path(__file__).parent
-sys.path.append(str(examples_root.parent))
-sys.path.append(str(examples_root.parent / "src"))
->>>>>>> f0c404f3
-
-from helpers.generate_sourcefiles import generate_3D_sourcefile
-from helpers.generate_configfile import generate_sample_configfile
+from examples.helpers.generate_sourcefiles import generate_3D_sourcefile
+from examples.helpers.generate_configfile import generate_sample_configfile
 from ADVECTOR.plotting.plot_advection import animate_ocean_advection
 from ADVECTOR.run_advector_3D import run_advector_3D
 
@@ -90,8 +83,4 @@
 
     for out_path in out_paths:
         print("Animating trajectories...")
-        animate_ocean_advection(
-            out_path,
-            current_path=str(data_root / "EVEL_2015_01_01.nc"),
-            current_varname_map=water_varname_map,
-        )+        animate_ocean_advection(out_path)